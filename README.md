# Node Js Library

This project serves as a template for any library compiled to be published in npm and consumed in a node js environment.

The repository includes:

- Transpiling and bundling of the core library's code written in Typescript.
- Transpiling and running of tests also written in Typescript.
- Linting of all contains sourcecode.
- The publishing of the library to the npm registry.
- Typescript definition files for the library's interface.

## Scripts

All tasks are defined as npm scripts:

- Building the library: `npm run build:lib`
- Building the library in watch mode: `npm run build:lib:watch`
- Building the tests: `npm run build:test`
- Building the tests in watch mode: `npm run build:test:watch`
- Running the tests: `npm test`
- Running the tests in watch mode: `npm run test:watch`
- Running the code linter: `npm run lint`
- Running the code linter in watch mode: `npm run lint:watch`

## Creating a new library

Follow these instructions to create a new forked library repository:

1. Fork this repository on github.
2. Setup the repository locally.
3. Add a remote by entering `git remote add base git@github.com:Player1os/node-js-library.git`
or `git remote add base https://github.com/Player1os/node-js-library.git`.
4. When publishing the first version enter the command `npm publish --access=public` or `npm publish`.

## Updating the new library with changes from the base

Follow these instructions to update the new library:
<<<<<<< HEAD

1. Fetch the base repository's branches `git fetch base`.
2. Make sure you are in the library's master branch `git checkout master`.
3. Rebase the library's master branch to the base repository's master `git rebase upstream/master`.
=======
1. Make sure you are in the library's master branch `git checkout master`.
2. Rebase the library's master branch to the base repository's master `git pull --rebase base master`.
>>>>>>> ff1731ed

## Debugging

To debug the library's tests choose the *Launch Tests* configuration in the vscode debugger.

## Developement

It is recommended to run the following scripts in seperate windows during development:

1. `npm run build:lib:watch`.
2. `npm run build:test:watch`.
3. `npm run lint:watch`.
4. `npm run test:watch`.

## Publishing a new version

Follow these instructions, when a new version is ready to be published:

1. Commit and push the final changes to the topic branch of the git repository.
2. Create a pull request in the origin repository and await approval (a quick test can be done by running `npm run validate`).
3. After the merge is complete, run the `npm version [significance]` script choosing the `patch`, `minor` or `major` as the second argument depending on the significance of the changes to be applied. This will automatically publish the package to the npm registry.

## TODO

- Add NYC/Istanbul code coverage.
- Setup Continuous Integration.<|MERGE_RESOLUTION|>--- conflicted
+++ resolved
@@ -36,15 +36,8 @@
 ## Updating the new library with changes from the base
 
 Follow these instructions to update the new library:
-<<<<<<< HEAD
-
-1. Fetch the base repository's branches `git fetch base`.
-2. Make sure you are in the library's master branch `git checkout master`.
-3. Rebase the library's master branch to the base repository's master `git rebase upstream/master`.
-=======
 1. Make sure you are in the library's master branch `git checkout master`.
 2. Rebase the library's master branch to the base repository's master `git pull --rebase base master`.
->>>>>>> ff1731ed
 
 ## Debugging
 
